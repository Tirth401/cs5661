import numpy as np
import streamlit as st
import pandas as pd
import tempfile
import ast
<<<<<<< HEAD
import re
import nltk
import language_tool_python
import base64
=======
>>>>>>> 7015c9ef
from collections import Counter
from nltk.stem import PorterStemmer
from nltk.corpus import stopwords
from pdfminer.high_level import extract_text
<<<<<<< HEAD
from difflib import get_close_matches
from sklearn.feature_extraction.text import ENGLISH_STOP_WORDS
=======
import spacy
import sys
>>>>>>> 7015c9ef

from rag_utils import (
    initialize_embedding_model,
    get_embeddings,
    create_faiss_index,
    retrieve_similar_texts,
    generate_response
)

<<<<<<< HEAD
nltk.download('stopwords')
=======
sys.modules["torch.classes"] = None
>>>>>>> 7015c9ef

# === Streamlit Page Setup
st.set_page_config(page_title="Resume Skill Matcher", layout="centered")

# === Background and Styling
def set_background_and_styles():
    st.markdown("""
        <style>
        .stApp {
            font-family: 'Segoe UI', sans-serif;
            background-image: 
                linear-gradient(to bottom right, rgba(255,255,255,0.85), rgba(240,240,240,0.85)),
                url("https://img.freepik.com/free-photo/top-view-desk-concept-with-copy-space_23-2148236824.jpg?semt=ais_hybrid&w=740");
            background-size: cover;
            background-attachment: fixed;
            background-position: center;
        }

        .glass-box {
            background: rgba(255, 255, 255, 0.9);
            backdrop-filter: blur(12px);
            padding: 20px;
            border-radius: 16px;
            margin-bottom: 20px;
        }

        .score-circle {
            width: 160px;
            height: 160px;
            border-radius: 50%;
            background: rgba(255, 255, 255, 0.95);
            backdrop-filter: blur(10px);
            display: flex;
            align-items: center;
            justify-content: center;
            font-size: 32px;
            font-weight: bold;
            border: 2px solid #ccc;
            color: #222;
            margin: 20px auto;
            box-shadow: 0 4px 8px rgba(0,0,0,0.1);
        }

        .pill {
            display: inline-block;
            background: rgba(0, 0, 0, 0.07);
            padding: 6px 12px;
            margin: 4px;
            border-radius: 20px;
            font-size: 14px;
            color: #000;
        }

        .info-box {
            background: rgba(255, 255, 255, 0.9);
            backdrop-filter: blur(6px);
            padding: 15px;
            border-left: 5px solid #f59e0b;
            border-radius: 10px;
            margin-top: 25px;
            font-size: 15px;
            color: #222;
        }

        h1, h2, h3, p {
            color: #222 !important;
        }
        </style>
    """, unsafe_allow_html=True)


set_background_and_styles()

# === Constants
stemmer = PorterStemmer()
stop_words = set(stopwords.words('english')).union(ENGLISH_STOP_WORDS)

ROLE_KEYWORDS = {
    "Data Scientist": ["data", "ml", "ai", "analytics", "statistics", "python", "nlp"],
    "Software Engineer": ["software", "developer", "backend", "frontend", "java", "spring", "sql", "api"],
    "Project Manager": ["project", "manager", "scrum", "agile", "planning", "jira", "kanban"],
    "Android Developer": ["android", "mobile", "kotlin", "java", "firebase", "xml"]
}

# === Utility Functions
def extract_text_from_pdf_file(file):
    with tempfile.NamedTemporaryFile(delete=False, suffix=".pdf") as tmp:
        tmp.write(file.read())
        return extract_text(tmp.name)

def clean_and_tokenize(text):
    text = re.sub(r'[^A-Za-z0-9\s\-]', ' ', text)
    text = re.sub(r'-', ' ', text)
    tokens = text.split()
    return [t for t in tokens if len(t) > 0 and t.lower() not in stop_words]

def generate_phrases(tokens):
    unigrams = tokens
    bigrams = [' '.join(tokens[i:i+2]) for i in range(len(tokens)-1)]
    trigrams = [' '.join(tokens[i:i+3]) for i in range(len(tokens)-2)]
    return set(unigrams + bigrams + trigrams)

def extract_skills_from_resume(text):
    tokens = clean_and_tokenize(text)
    phrases = generate_phrases(tokens)
    normalized = set()
    for phrase in phrases:
        lower = phrase.lower()
        stem = stemmer.stem(lower)
        normalized.update([phrase.strip(), lower.strip(), stem.strip()])
    return set(normalized)

def normalize_skills(skills):
    normalized = set()
    for skill in skills:
        skill = skill.lower().strip().replace('-', ' ')
        skill = re.sub(r'[^a-z0-9\s]', '', skill)
        normalized.add(skill)
<<<<<<< HEAD
        normalized.add(stemmer.stem(skill))
    return set(normalized)

def fuzzy_match(skills, reference):
    matched = set()
    for skill in skills:
        close = get_close_matches(skill, reference, cutoff=0.8)
        matched.update(close)
    return matched

=======
    return normalized

# === Normalize Text for Inclusive Matching
def normalize_text(text):
    text = text.lower()
    for full, abbr in ABBREVIATION_MAP.items():
        text += " " + abbr + " " + full
    return text

# === Load Spacy Model
nlp = spacy.load("en_core_web_sm")

# === Load Dataset
>>>>>>> 7015c9ef
@st.cache_data
def load_and_enrich_skills():
    df = pd.read_csv("resume_data.csv")
<<<<<<< HEAD
    df.columns = df.columns.str.strip().str.lower()
=======
    role_keywords = {
        "Data Scientist": ["data", "ml", "ai", "analyst"],
        "Software Engineer": ["software", "developer", "backend", "frontend"],
        "Project Manager": ["project", "manager", "scrum", "agile"],
        "Android Developer": ["android", "mobile", "kotlin", "java"]
    }
>>>>>>> 7015c9ef

    def map_to_title(pos_list_str):
        try:
            positions = ast.literal_eval(pos_list_str)
            for pos in positions:
                pos_lower = pos.lower()
                for role, keywords in ROLE_KEYWORDS.items():
                    if any(k in pos_lower for k in keywords):
                        return role
        except:
            return None
        return None

<<<<<<< HEAD
    df["job title"] = df["positions"].apply(map_to_title)
    df = df[df["job title"].notnull()]

    skill_map = {}
    for role in df["job title"].unique():
        role_df = df[df["job title"] == role]
        all_skills = []
        for skill_list in role_df["skills"].dropna():
            try:
                parsed = ast.literal_eval(skill_list)
                all_skills.extend(normalize_skills(parsed))
            except:
                continue
        enriched = all_skills + ROLE_KEYWORDS.get(role, [])
        top_skills = [s for s, _ in Counter(enriched).most_common(40)]
        skill_map[role] = set(top_skills)
    return skill_map

role_skill_map = load_and_enrich_skills()

def compute_skill_match(resume_skills, required_skills, resume_text=None):
    resume_skills = normalize_skills(resume_skills)
    required_skills = normalize_skills(required_skills)
    fuzzy_matches = fuzzy_match(resume_skills, required_skills)
    matched = resume_skills & required_skills | fuzzy_matches
    missing = required_skills - matched

    def dedup(skills):
        seen = {}
        for s in sorted(skills, key=lambda x: -len(x)):
            norm = re.sub(r'[^a-z0-9]', '', s.lower().replace(' ', ''))
            stem = stemmer.stem(norm)
            if not any(stem == existing or stem in existing or existing in stem for existing in seen):
                seen[stem] = s
        return set(seen.values())

    matched = dedup(matched)
    missing = dedup(missing)

    skill_score = len(matched) / max(len(required_skills), 1)

    tool = language_tool_python.LanguageTool('en-US')
    matches = tool.check(resume_text or "")
    grammar_penalty = len(matches)
    grammar_score = max(0.0, 1.0 - grammar_penalty / 25)

    final_score = round((0.9 * skill_score + 0.1 * grammar_score) * 100, 2)
    return final_score, matched, missing, matches

# === App UI
st.markdown("<div class='glass-box'>", unsafe_allow_html=True)
st.markdown("<h2 style='text-align:center;'>🔍 Resume Skill Matcher</h2>", unsafe_allow_html=True)
st.markdown("<p style='text-align:center;'>Upload your resume PDF and get personalized skill feedback for different tech roles.</p>", unsafe_allow_html=True)
st.markdown("</div>", unsafe_allow_html=True)

col1, col2 = st.columns(2)
with col1:
    role = st.selectbox("🎯 Select Target Role", list(role_skill_map.keys()))
with col2:
    file = st.file_uploader("📄 Upload Your Resume (PDF)", type=["pdf"])
=======
    df["Job Title"] = df["positions"].apply(map_to_title)
    return df[df["Job Title"].notnull()]

df = load_and_prepare_dataset()

# === Extract PDF Text
def extract_text_from_pdf_file(file):
    with tempfile.NamedTemporaryFile(delete=False, suffix=".pdf") as tmp:
        tmp.write(file.read())
        return extract_text(tmp.name)

# === Skill Extraction and Matching
def extract_skills_from_resume(text):
    doc = nlp(text)
    return {token.text.lower().strip() for token in doc if token.pos_ in {"NOUN", "PROPN"} and len(token.text) > 2}

def get_top_skills_for_role(df, target_role, top_n=30):
    role_df = df[df["Job Title"] == target_role]
    all_skills = []
    for skill_list in role_df["skills"].dropna():
        try:
            parsed = ast.literal_eval(skill_list)
            all_skills.extend(normalize_skills(parsed))
        except:
            continue
    counter = Counter(all_skills)
    return {skill for skill, _ in counter.most_common(top_n)}

def compute_skill_match(resume_skills, required_skills):
    matched = resume_skills & required_skills
    missing = required_skills - resume_skills
    score = round((len(matched) / max(len(required_skills), 1)) * 100, 2)
    return score, matched, missing

# === Custom Styling
st.markdown("""
    <style>
    html, body, .stApp {
        background: linear-gradient(135deg, #1e3c72, #2a5298, #a4508b, #5f0a87);
        background-size: 400% 400%;
        animation: gradientShift 20s ease infinite;
        color: white;
    }

    @keyframes gradientShift {
        0% {background-position: 0% 50%;}
        50% {background-position: 100% 50%;}
        100% {background-position: 0% 50%;}
    }

    h1, h2, h3 {
        text-align: center;
        color: #fff;
    }

    .score-circle {
        width: 160px;
        height: 160px;
        border-radius: 50%;
        background: rgba(255,255,255,0.1);
        backdrop-filter: blur(10px);
        display: flex;
        align-items: center;
        justify-content: center;
        font-size: 32px;
        font-weight: bold;
        border: 3px solid rgba(255,255,255,0.4);
        margin: 20px auto;
        box-shadow: 0 0 25px rgba(255, 255, 255, 0.2);
    }

    .pill {
        display: inline-block;
        background: rgba(255,255,255,0.15);
        padding: 6px 12px;
        margin: 5px;
        border-radius: 30px;
        font-size: 14px;
    }

    .info-box {
        background: rgba(255,255,255,0.08);
        padding: 15px;
        border-left: 4px solid #f59e0b;
        border-radius: 10px;
        margin-top: 25px;
        font-size: 15px;
    }

    .stTextInput>div>div>input, .stSelectbox>div>div>div>input {
        color: white;
    }
    </style>
""", unsafe_allow_html=True)

# === App UI
st.markdown("## 🔍 Resume Skill Matcher")
st.markdown("<p style='text-align:center;'>Upload your resume PDF and compare your skills to top industry roles.</p>", unsafe_allow_html=True)

role = st.selectbox("🎯 Select Job Title", ["Data Scientist", "Software Engineer", "Project Manager", "Android Developer"])
file = st.file_uploader("📄 Upload Resume (PDF)", type=["pdf"])
>>>>>>> 7015c9ef

if file:
    with st.spinner("🧠 Analyzing your resume..."):
        text = extract_text_from_pdf_file(file)
        resume_skills = extract_skills_from_resume(text)
        required_skills = role_skill_map[role]

    st.markdown("<div class='glass-box'>", unsafe_allow_html=True)
    st.markdown("### 📊 Match Summary")
    st.markdown(f"<div class='score-circle'>{final_score}%</div>", unsafe_allow_html=True)
    st.markdown("</div>", unsafe_allow_html=True)

<<<<<<< HEAD
    if final_score >= 80:
        st.success("✅ Great job! Your resume is a strong fit for this role.")
    elif final_score >= 50:
        st.warning("⚠️ Decent match. Consider improving your skill alignment.")
=======
    if score >= 80:
        st.success("✅ Excellent match!")
    elif score >= 50:
        st.warning("⚠️ Fair match — improve key skills.")
>>>>>>> 7015c9ef
    else:
        st.error("❌ Low match. Try gaining experience in the missing skill areas.")

    with st.expander("🧠 View Skill Breakdown"):
        st.markdown("✅ **Matched Skills:**")
        st.markdown("".join([f"<span class='pill'>{s}</span>" for s in sorted(matched)]), unsafe_allow_html=True)
        st.markdown("❌ **Missing Skills:**")
        st.markdown("".join([f"<span class='pill'>{s}</span>" for s in sorted(missing)]), unsafe_allow_html=True)

<<<<<<< HEAD
    
    st.markdown("<div class='info-box'>💡 Tip: Use Coursera, Udemy, or LinkedIn Learning to build missing skills.</div>", unsafe_allow_html=True)
=======
    st.markdown("<div class='info-box'>💡 Tip: Use Coursera, Udemy, or LinkedIn Learning to build missing skills based on the list above.</div>", unsafe_allow_html=True)
>>>>>>> 7015c9ef

    st.markdown("### 🤖 Ask About Your Resume")
    query = st.text_input("💬 Ask a question (e.g., 'What are my strengths?' or 'What can I improve?')")

    if query:
        with st.spinner("🔍 Analyzing with Gemini..."):
            embedding_model = initialize_embedding_model()
            docs = [text]
            embeddings = get_embeddings(embedding_model, docs)
            faiss_index = create_faiss_index(np.array(embeddings, dtype=np.float32))
            retrieved = retrieve_similar_texts(embedding_model, faiss_index, query, docs)
            response = generate_response(retrieved, query)

        st.markdown("### 💡 Gemini Insight")
<<<<<<< HEAD
        st.markdown(f"<div class='info-box'>{response.strip()}</div>", unsafe_allow_html=True)
=======
        st.markdown(f"<div class='info-box'>{response}</div>", unsafe_allow_html=True)
>>>>>>> 7015c9ef
else:
    st.info("📤 Upload a resume to start the analysis.")<|MERGE_RESOLUTION|>--- conflicted
+++ resolved
@@ -3,25 +3,16 @@
 import pandas as pd
 import tempfile
 import ast
-<<<<<<< HEAD
 import re
 import nltk
 import language_tool_python
 import base64
-=======
->>>>>>> 7015c9ef
 from collections import Counter
 from nltk.stem import PorterStemmer
 from nltk.corpus import stopwords
 from pdfminer.high_level import extract_text
-<<<<<<< HEAD
 from difflib import get_close_matches
 from sklearn.feature_extraction.text import ENGLISH_STOP_WORDS
-=======
-import spacy
-import sys
->>>>>>> 7015c9ef
-
 from rag_utils import (
     initialize_embedding_model,
     get_embeddings,
@@ -30,11 +21,7 @@
     generate_response
 )
 
-<<<<<<< HEAD
 nltk.download('stopwords')
-=======
-sys.modules["torch.classes"] = None
->>>>>>> 7015c9ef
 
 # === Streamlit Page Setup
 st.set_page_config(page_title="Resume Skill Matcher", layout="centered")
@@ -153,7 +140,6 @@
         skill = skill.lower().strip().replace('-', ' ')
         skill = re.sub(r'[^a-z0-9\s]', '', skill)
         normalized.add(skill)
-<<<<<<< HEAD
         normalized.add(stemmer.stem(skill))
     return set(normalized)
 
@@ -164,35 +150,10 @@
         matched.update(close)
     return matched
 
-=======
-    return normalized
-
-# === Normalize Text for Inclusive Matching
-def normalize_text(text):
-    text = text.lower()
-    for full, abbr in ABBREVIATION_MAP.items():
-        text += " " + abbr + " " + full
-    return text
-
-# === Load Spacy Model
-nlp = spacy.load("en_core_web_sm")
-
-# === Load Dataset
->>>>>>> 7015c9ef
 @st.cache_data
 def load_and_enrich_skills():
     df = pd.read_csv("resume_data.csv")
-<<<<<<< HEAD
     df.columns = df.columns.str.strip().str.lower()
-=======
-    role_keywords = {
-        "Data Scientist": ["data", "ml", "ai", "analyst"],
-        "Software Engineer": ["software", "developer", "backend", "frontend"],
-        "Project Manager": ["project", "manager", "scrum", "agile"],
-        "Android Developer": ["android", "mobile", "kotlin", "java"]
-    }
->>>>>>> 7015c9ef
-
     def map_to_title(pos_list_str):
         try:
             positions = ast.literal_eval(pos_list_str)
@@ -205,7 +166,6 @@
             return None
         return None
 
-<<<<<<< HEAD
     df["job title"] = df["positions"].apply(map_to_title)
     df = df[df["job title"].notnull()]
 
@@ -266,110 +226,6 @@
     role = st.selectbox("🎯 Select Target Role", list(role_skill_map.keys()))
 with col2:
     file = st.file_uploader("📄 Upload Your Resume (PDF)", type=["pdf"])
-=======
-    df["Job Title"] = df["positions"].apply(map_to_title)
-    return df[df["Job Title"].notnull()]
-
-df = load_and_prepare_dataset()
-
-# === Extract PDF Text
-def extract_text_from_pdf_file(file):
-    with tempfile.NamedTemporaryFile(delete=False, suffix=".pdf") as tmp:
-        tmp.write(file.read())
-        return extract_text(tmp.name)
-
-# === Skill Extraction and Matching
-def extract_skills_from_resume(text):
-    doc = nlp(text)
-    return {token.text.lower().strip() for token in doc if token.pos_ in {"NOUN", "PROPN"} and len(token.text) > 2}
-
-def get_top_skills_for_role(df, target_role, top_n=30):
-    role_df = df[df["Job Title"] == target_role]
-    all_skills = []
-    for skill_list in role_df["skills"].dropna():
-        try:
-            parsed = ast.literal_eval(skill_list)
-            all_skills.extend(normalize_skills(parsed))
-        except:
-            continue
-    counter = Counter(all_skills)
-    return {skill for skill, _ in counter.most_common(top_n)}
-
-def compute_skill_match(resume_skills, required_skills):
-    matched = resume_skills & required_skills
-    missing = required_skills - resume_skills
-    score = round((len(matched) / max(len(required_skills), 1)) * 100, 2)
-    return score, matched, missing
-
-# === Custom Styling
-st.markdown("""
-    <style>
-    html, body, .stApp {
-        background: linear-gradient(135deg, #1e3c72, #2a5298, #a4508b, #5f0a87);
-        background-size: 400% 400%;
-        animation: gradientShift 20s ease infinite;
-        color: white;
-    }
-
-    @keyframes gradientShift {
-        0% {background-position: 0% 50%;}
-        50% {background-position: 100% 50%;}
-        100% {background-position: 0% 50%;}
-    }
-
-    h1, h2, h3 {
-        text-align: center;
-        color: #fff;
-    }
-
-    .score-circle {
-        width: 160px;
-        height: 160px;
-        border-radius: 50%;
-        background: rgba(255,255,255,0.1);
-        backdrop-filter: blur(10px);
-        display: flex;
-        align-items: center;
-        justify-content: center;
-        font-size: 32px;
-        font-weight: bold;
-        border: 3px solid rgba(255,255,255,0.4);
-        margin: 20px auto;
-        box-shadow: 0 0 25px rgba(255, 255, 255, 0.2);
-    }
-
-    .pill {
-        display: inline-block;
-        background: rgba(255,255,255,0.15);
-        padding: 6px 12px;
-        margin: 5px;
-        border-radius: 30px;
-        font-size: 14px;
-    }
-
-    .info-box {
-        background: rgba(255,255,255,0.08);
-        padding: 15px;
-        border-left: 4px solid #f59e0b;
-        border-radius: 10px;
-        margin-top: 25px;
-        font-size: 15px;
-    }
-
-    .stTextInput>div>div>input, .stSelectbox>div>div>div>input {
-        color: white;
-    }
-    </style>
-""", unsafe_allow_html=True)
-
-# === App UI
-st.markdown("## 🔍 Resume Skill Matcher")
-st.markdown("<p style='text-align:center;'>Upload your resume PDF and compare your skills to top industry roles.</p>", unsafe_allow_html=True)
-
-role = st.selectbox("🎯 Select Job Title", ["Data Scientist", "Software Engineer", "Project Manager", "Android Developer"])
-file = st.file_uploader("📄 Upload Resume (PDF)", type=["pdf"])
->>>>>>> 7015c9ef
-
 if file:
     with st.spinner("🧠 Analyzing your resume..."):
         text = extract_text_from_pdf_file(file)
@@ -381,17 +237,10 @@
     st.markdown(f"<div class='score-circle'>{final_score}%</div>", unsafe_allow_html=True)
     st.markdown("</div>", unsafe_allow_html=True)
 
-<<<<<<< HEAD
     if final_score >= 80:
         st.success("✅ Great job! Your resume is a strong fit for this role.")
     elif final_score >= 50:
         st.warning("⚠️ Decent match. Consider improving your skill alignment.")
-=======
-    if score >= 80:
-        st.success("✅ Excellent match!")
-    elif score >= 50:
-        st.warning("⚠️ Fair match — improve key skills.")
->>>>>>> 7015c9ef
     else:
         st.error("❌ Low match. Try gaining experience in the missing skill areas.")
 
@@ -401,13 +250,8 @@
         st.markdown("❌ **Missing Skills:**")
         st.markdown("".join([f"<span class='pill'>{s}</span>" for s in sorted(missing)]), unsafe_allow_html=True)
 
-<<<<<<< HEAD
     
     st.markdown("<div class='info-box'>💡 Tip: Use Coursera, Udemy, or LinkedIn Learning to build missing skills.</div>", unsafe_allow_html=True)
-=======
-    st.markdown("<div class='info-box'>💡 Tip: Use Coursera, Udemy, or LinkedIn Learning to build missing skills based on the list above.</div>", unsafe_allow_html=True)
->>>>>>> 7015c9ef
-
     st.markdown("### 🤖 Ask About Your Resume")
     query = st.text_input("💬 Ask a question (e.g., 'What are my strengths?' or 'What can I improve?')")
 
@@ -421,10 +265,6 @@
             response = generate_response(retrieved, query)
 
         st.markdown("### 💡 Gemini Insight")
-<<<<<<< HEAD
         st.markdown(f"<div class='info-box'>{response.strip()}</div>", unsafe_allow_html=True)
-=======
-        st.markdown(f"<div class='info-box'>{response}</div>", unsafe_allow_html=True)
->>>>>>> 7015c9ef
 else:
     st.info("📤 Upload a resume to start the analysis.")